--- conflicted
+++ resolved
@@ -11,11 +11,7 @@
   userId: mongoose.Types.ObjectId;
   botId: mongoose.Types.ObjectId;
   botPackageId: mongoose.Types.ObjectId;
-<<<<<<< HEAD
   lotSize: number;
-=======
-  lotSize: Number;
->>>>>>> a207d704
   status: "active" | "paused" | "expired";
   subscribedAt: Date;
   expiresAt: Date;
@@ -53,6 +49,7 @@
     status: {
       type: String,
       enum: ["active", "paused", "expired"],
+      enum: ["active", "paused", "expired"],
       default: "active",
     },
     subscribedAt: {
@@ -89,17 +86,14 @@
   justOne: true,
 });
 
-<<<<<<< HEAD
 // Virtual to check if subscription is expired
-botSubscriptionSchema.virtual("isExpired").get(function() {
+botSubscriptionSchema.virtual("isExpired").get(function () {
   return this.expiresAt < new Date();
 });
 
 // Compound index to ensure one subscription per user per bot
 botSubscriptionSchema.index({ userId: 1, botId: 1 }, { unique: true });
 
-=======
->>>>>>> a207d704
 // Indexes for faster queries
 botSubscriptionSchema.index({ userId: 1, status: 1 });
 botSubscriptionSchema.index({ botId: 1, status: 1 });
@@ -107,7 +101,11 @@
 
 botSubscriptionSchema.pre<IBotSubscription>("save", async function (next) {
   // Check if subscription has expired and update status
-  if (this.expiresAt && this.expiresAt < new Date() && this.status !== "expired") {
+  if (
+    this.expiresAt &&
+    this.expiresAt < new Date() &&
+    this.status !== "expired"
+  ) {
     this.status = "expired";
   }
 
